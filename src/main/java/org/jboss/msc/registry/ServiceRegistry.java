/*
 * JBoss, Home of Professional Open Source.
 * Copyright 2010, Red Hat Middleware LLC, and individual contributors
 * as indicated by the @author tags. See the copyright.txt file in the
 * distribution for a full listing of individual contributors.
 *
 * This is free software; you can redistribute it and/or modify it
 * under the terms of the GNU Lesser General Public License as
 * published by the Free Software Foundation; either version 2.1 of
 * the License, or (at your option) any later version.
 *
 * This software is distributed in the hope that it will be useful,
 * but WITHOUT ANY WARRANTY; without even the implied warranty of
 * MERCHANTABILITY or FITNESS FOR A PARTICULAR PURPOSE. See the GNU
 * Lesser General Public License for more details.
 *
 * You should have received a copy of the GNU Lesser General Public
 * License along with this software; if not, write to the Free
 * Software Foundation, Inc., 51 Franklin St, Fifth Floor, Boston, MA
 * 02110-1301 USA, or see the FSF site: http://www.fsf.org.
 */
package org.jboss.msc.registry;

import org.jboss.msc.service.AbstractServiceListener;
import org.jboss.msc.service.ServiceBuilder;
import org.jboss.msc.service.ServiceContainer;
import org.jboss.msc.service.ServiceController;

import java.util.Map;
import java.util.concurrent.ConcurrentHashMap;
import java.util.concurrent.ConcurrentMap;

/**
 * Service registry capable of installing batches of services and enforcing dependency order. 
 *
 * @author John Bailey
 */
public class ServiceRegistry {
    private final ConcurrentMap<ServiceName, ServiceController<?>> registry = new ConcurrentHashMap<ServiceName, ServiceController<?>>();

    private final ServiceContainer serviceContainer;

    public ServiceRegistry(ServiceContainer serviceContainer) {
        this.serviceContainer = serviceContainer;
    }

    public ServiceBatch create() {
        return new ServiceBatch(this);
    }

    /**
     * Install a collection of service definitions into the registry.  Will install the services
     * in dependency order.
     *
     * @param serviceBatch The service batch to install
     * @throws ServiceRegistryException If any problems occur resolving the dependencies or adding to the registry.
     */
    void install(final ServiceBatch serviceBatch) throws ServiceRegistryException {
        try {
            resolve(serviceBatch.getBatchEntries());
        } catch (ResolutionException e) {
            throw new ServiceRegistryException("Failed to resolve dependencies", e);
        }
    }

    /**
     * Recursive depth-first resolution
     *
     * @param services The list of items to be resolved
     * @throws ResolutionException if any problem occur during resolution
     */
    private void resolve(final Map<ServiceName, ServiceBatch.BatchEntry> services) throws ServiceRegistryException {
        for (ServiceBatch.BatchEntry batchEntry : services.values()) {
            if(!batchEntry.processed)
                iterResolve(batchEntry, services);
        }
    }

    private ServiceController<?> resolve(final ServiceBatch.BatchEntry entry, final Map<ServiceName, ServiceBatch.BatchEntry> services) throws ServiceRegistryException {
<<<<<<< HEAD
        final ServiceDefinition<?> serviceDefinition = entry.getServiceDefinition();
        entry.setProcessed(true);
=======
        final ServiceDefinition serviceDefinition = entry.serviceDefinition;
        entry.processed = true;
>>>>>>> e7d8d89e
        final ServiceName name = serviceDefinition.getName();
        if (entry.visited)
            throw new CircularDependencyException("Circular dependency discovered: " + serviceDefinition);

        entry.visited = true;

        try {
            final ConcurrentMap<ServiceName, ServiceController<?>> registry = this.registry;
<<<<<<< HEAD
            final ServiceBuilder<?> builder = serviceContainer.buildService(serviceDefinition.getService());
=======
            final ServiceBuilder<Service> builder = serviceContainer.buildService(serviceDefinition.getService());
>>>>>>> e7d8d89e

            for (String dependency : serviceDefinition.getDependenciesDirect()) {
                final ServiceName dependencyName = ServiceName.create(dependency);

                ServiceController<?> dependencyController = registry.get(dependencyName);
                if (dependencyController == null) {
                    final ServiceBatch.BatchEntry dependencyEntry = services.get(dependencyName);
                    if (dependencyEntry == null)
                        throw new MissingDependencyException("Missing dependency: " + name + " depends on " + dependencyName + " which can not be found");
                    dependencyController = resolve(dependencyEntry, services);
                }
                builder.addDependency(dependencyController);
            }

            // We are resolved.  Lets install
            builder.addListener(new ServiceUnregisterListener(name));

            final ServiceController<?> serviceController = builder.create();
            if (registry.putIfAbsent(name, serviceController) != null) {
                throw new DuplicateServiceException("Duplicate service name provided: " + name);
            }
            return serviceController;
        } finally {
            entry.visited = false;
        }
    }
    
    public void iterResolve(ServiceBatch.BatchEntry entry, final Map<ServiceName, ServiceBatch.BatchEntry> services)  throws ServiceRegistryException
    {
        outer:
        while (entry != null) {
            final ServiceDefinition serviceDefinition = entry.serviceDefinition;
            
            if (entry.builder == null)
                entry.builder = serviceContainer.buildService(serviceDefinition.getService());
            
            final ServiceBuilder<Service> builder = entry.builder;
            final String[] deps = serviceDefinition.getDependenciesDirect();
            final ServiceName name = serviceDefinition.getName();
            
            while (entry.i < deps.length)
            {
                final ServiceName dependencyName = ServiceName.create(deps[entry.i]);
        
                ServiceController<?> dependencyController = registry.get(dependencyName);     
                if (dependencyController == null){
                    final ServiceBatch.BatchEntry dependencyEntry = services.get(dependencyName);
                    if (dependencyEntry == null)
                        throw new MissingDependencyException("Missing dependency: " + name + " depends on " + dependencyName + " which can not be found");
                 
                    // Backup the last position, so that we can unroll
                    assert dependencyEntry.prev == null;
                    dependencyEntry.prev = entry;

                    entry.visited = true;
                    entry = dependencyEntry;

                    if (entry.visited)
                        throw new CircularDependencyException("Circular dependency discovered: " + serviceDefinition);

                    continue outer;
                }
                
                // Either the dep already exists, or we are unrolling and just created it
                builder.addDependency(dependencyController);
                entry.i++;
            }
            
            // We are resolved.  Lets install
            builder.addListener(new ServiceUnregisterListener(name));

            final ServiceController<?> serviceController = builder.create();
            if (registry.putIfAbsent(name, serviceController) != null) {
                throw new DuplicateServiceException("Duplicate service name provided: " + name);
            }
            
            // Cleanup
            entry.builder = null;
            ServiceBatch.BatchEntry prev = entry.prev;
            entry.prev = null;
            
            // Unroll!
            entry.processed = true;
            entry.visited = false;
            entry = prev;
        }
    }

    private class ServiceUnregisterListener extends AbstractServiceListener<Object> {
        private final ServiceName serviceName;

        private ServiceUnregisterListener(ServiceName serviceName) {
            this.serviceName = serviceName;
        }

        @Override
        public void serviceRemoved(ServiceController serviceController) {
            if(!registry.remove(serviceName, serviceController))
                throw new RuntimeException("Removed service [" + serviceName + "] was not unregistered");
        }
    }
}<|MERGE_RESOLUTION|>--- conflicted
+++ resolved
@@ -77,13 +77,8 @@
     }
 
     private ServiceController<?> resolve(final ServiceBatch.BatchEntry entry, final Map<ServiceName, ServiceBatch.BatchEntry> services) throws ServiceRegistryException {
-<<<<<<< HEAD
-        final ServiceDefinition<?> serviceDefinition = entry.getServiceDefinition();
-        entry.setProcessed(true);
-=======
-        final ServiceDefinition serviceDefinition = entry.serviceDefinition;
+        final ServiceDefinition<?> serviceDefinition = entry.serviceDefinition;
         entry.processed = true;
->>>>>>> e7d8d89e
         final ServiceName name = serviceDefinition.getName();
         if (entry.visited)
             throw new CircularDependencyException("Circular dependency discovered: " + serviceDefinition);
@@ -92,11 +87,7 @@
 
         try {
             final ConcurrentMap<ServiceName, ServiceController<?>> registry = this.registry;
-<<<<<<< HEAD
             final ServiceBuilder<?> builder = serviceContainer.buildService(serviceDefinition.getService());
-=======
-            final ServiceBuilder<Service> builder = serviceContainer.buildService(serviceDefinition.getService());
->>>>>>> e7d8d89e
 
             for (String dependency : serviceDefinition.getDependenciesDirect()) {
                 final ServiceName dependencyName = ServiceName.create(dependency);
@@ -128,12 +119,12 @@
     {
         outer:
         while (entry != null) {
-            final ServiceDefinition serviceDefinition = entry.serviceDefinition;
+            final ServiceDefinition<?> serviceDefinition = entry.serviceDefinition;
             
             if (entry.builder == null)
                 entry.builder = serviceContainer.buildService(serviceDefinition.getService());
             
-            final ServiceBuilder<Service> builder = entry.builder;
+            final ServiceBuilder<?> builder = entry.builder;
             final String[] deps = serviceDefinition.getDependenciesDirect();
             final ServiceName name = serviceDefinition.getName();
             
